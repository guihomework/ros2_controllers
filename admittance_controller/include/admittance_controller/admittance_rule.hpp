--- conflicted
+++ resolved
@@ -41,16 +41,8 @@
 {
 struct AdmittanceTransforms
 {
-  // transformation from FT sensor frame to base frame at ref joint angles
+  // transformation from force torque sensor frame to base link frame at reference joint angles
   Eigen::Isometry3d ref_base_ft_;
-<<<<<<< HEAD
-  // transformation from FT sensor frame to base frame at ref + admittance offset joint angles
-  Eigen::Isometry3d base_ft_;
-  // transformation from control frame to base frame at ref + admittance offset joint angles
-  Eigen::Isometry3d base_control_;
-  // transformation from end effector frame to base frame at ref + admittance offset joint angles
-  Eigen::Isometry3d base_tip_;
-=======
   // transformation from force torque sensor frame to base link frame at reference + admittance
   // offset joint angles
   Eigen::Isometry3d base_ft_;
@@ -60,12 +52,6 @@
   // transformation from end effector frame to base link frame at reference + admittance offset
   // joint angles
   Eigen::Isometry3d base_tip_;
-  // transformation from center of gravity frame to base link frame at reference + admittance offset
-  // joint angles
-  Eigen::Isometry3d base_cog_;
-  // transformation from world frame to base link frame
-  Eigen::Isometry3d world_base_;
->>>>>>> c37dfe63
 };
 
 struct AdmittanceState
@@ -128,9 +114,10 @@
   /**
    * Calculate all transforms needed for admittance control using the loader kinematics plugin. If
    * the transform does not exist in the kinematics model, then TF will be used for lookup. The
-   * return value is true if all transformation are calculated without an error \param[in]
-   * current_joint_state current joint state of the robot \param[in] reference_joint_state input
-   * joint state reference \param[out] success true if no calls to the kinematics interface fail
+   * return value is true if all transformation are calculated without an error
+   * \param[in] current_joint_state current joint state of the robot
+   * \param[in] reference_joint_state input joint state reference
+   * \param[out] success true if no calls to the kinematics interface fail
    */
   bool get_all_transforms(
     const trajectory_msgs::msg::JointTrajectoryPoint & current_joint_state,
@@ -180,27 +167,20 @@
   /**
    * Calculates the admittance rule from given the robot's current joint angles. The admittance
    * controller state input is updated with the new calculated values. A boolean value is returned
-   * indicating if any of the kinematics plugin calls failed. \param[in] admittance_state contains
-   * all the information needed to calculate the admittance offset \param[in] dt controller period
+   * indicating if any of the kinematics plugin calls failed.
+   * \param[in] admittance_state contains all the information needed to calculate 
+   * the admittance offset
+   * \param[in] dt controller period
    * \param[out] success true if no calls to the kinematics interface fail
    */
   bool calculate_admittance_rule(AdmittanceState & admittance_state, double dt);
 
   /**
-<<<<<<< HEAD
    * Updates internal estimate of wrench in ft frame `measured_wrench_filtered_`
    * given the new measurement `measured_wrench`
    * The `measured_wrench_filtered_` might include gravity compensation if such a filter is loaded
    * \param[in] measured_wrench  most recent measured wrench from force torque sensor
    * \param[out] success false if processing failed (=filter update failed)
-=======
-   * Updates internal estimate of wrench in world frame `wrench_world_` given the new measurement
-   * `measured_wrench`, the sensor to base frame rotation `sensor_world_rot`, and the center of
-   * gravity frame to base frame rotation `cog_world_rot`. The `wrench_world_` estimate includes
-   * gravity compensation \param[in] measured_wrench  most recent measured wrench from force torque
-   * sensor \param[in] sensor_world_rot rotation matrix from world frame to sensor frame \param[in]
-   * cog_world_rot rotation matrix from world frame to center of gravity frame
->>>>>>> c37dfe63
    */
   bool process_wrench_measurements(const geometry_msgs::msg::Wrench & measured_wrench);
 
